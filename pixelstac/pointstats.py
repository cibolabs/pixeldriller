--- conflicted
+++ resolved
@@ -355,8 +355,6 @@
         return self.item
 
 
-<<<<<<< HEAD
-=======
     def reset(self):
         """
         Remove the statistics for every point.
@@ -378,7 +376,6 @@
     pass
 
 
->>>>>>> 6042f846
 ##############################################
 # Classes for calculating statistics.
 ##############################################
